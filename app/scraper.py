import time

import seleniumbase

from api_models import TrackedProductModel
from database import Database
from tgwrapper import TelegramWrapper

class OzonScraper:
    database: Database

    def __init__(self, database: Database, tgwrapper: TelegramWrapper, headlessness: bool = False):
        self.database = database
        self.headlessness = headlessness
        self.tgwrapper = tgwrapper

    # Should run every so often, implementation and other details are up to you lmao
    # Use Database.get_products, Database.update_products, Database.get_users_by_products
    # TelegramWrapper.push_notifications, Database.add_to_price_history
    def update_offers_job(self) -> None:
        products = self.database.get_products()
        urls = []
        for product in products:
            if product.url == "https://www.ozon.ru/product/" + product.sku:
                urls.append(product.sku)
            else:
                urls.append(product.url)

        newPrices = self._get_info_for_products(urls)
        productsToSend = []
        for product, newPrice in zip(products, newPrices):
            if newPrice is None:
                continue

            if product.price < newPrice:
                productsToSend.append(product)

            product.price = newPrice


        self.database.update_products(products)
        usersToSend = self.database.get_users_by_products(productsToSend)




    # Should return product info by sku or url
    # use sku or url to find everything else
    def scrape_product(self, sku: str | None = None, url: str | None = None) -> TrackedProductModel | None:
        if sku is not None and url is not None:
            return None  # Why are you having both?

        if sku is None and url is None:
            return None  # Nothing inputted

        if sku is None:
            correctUrl = self._check_url(url)
        else:
            correctUrl = self._check_url("https://www.ozon.ru/product/" + sku)
        nameLasting = None
        priceLasting = None
        sellerLasting = None
        if correctUrl is None:
            return None  # Failure to parse url

        nameLasting, priceLasting, sellerLasting = self._get_info_for_product(correctUrl)
        name = None
        price = None
        seller = None
        if sellerLasting is None or priceLasting is None or nameLasting is None:
            for i in range(3):
                name, price, seller = self._get_info_for_product(correctUrl)
                if sellerLasting is None:
                    sellerLasting = seller
                if priceLasting is None:
                    priceLasting = price
                if nameLasting is None:
                    nameLasting = name

        if sellerLasting is None:
            sellerLasting = ""
        if nameLasting is None:
            nameLasting = ""

        if priceLasting is None:
            return None

        if sku is None:
            sku = ""

        if url is None:
            url = correctUrl

        return TrackedProductModel(id=None, url=url, sku=sku, name=nameLasting, price=str(priceLasting),
                                   seller=sellerLasting, tracking_price=None)

    def _get_info_for_products(self, urls: list[str]) -> list[int | None]:
        prices = []
        try:
            with seleniumbase.SB(undetectable=True, headless=self.headlessness) as sb:
                for url in urls:
                    sb.uc_open_with_reconnect(url, 4)
                    price = sb.find_elements(".m1q_28")
                    i = 0
                    while not price:
                        if i == 3:
                            break
                        price = sb.find_elements(".m1q_28")
                        sb.sleep(1)
                        i += 1
                    price = price[0].text
                    price = int("".join(price[:-1].split("\u2009")))
                    prices.append(price)
                return prices
        except Exception as e:
            print(e)
            return [None] * len(urls)

    def _get_info_for_product(self, url: str) -> (str | None, int | None, str | None):
        """
        Gets the price of a product from Ozon using Selenium.

        Args:
            url (str): The url to check.

        Returns:
            name   of the product or None if failed to access.
            price  of the product or None if failed to access.
            seller of the product or None if failed to access.
        """
        name = None
        price = None
        seller = None
        try:
<<<<<<< HEAD
            with seleniumbase.SB(undetectable=True, headless=True) as sb:
=======
            with seleniumbase.SB(undetectable=True, headless=self.headlessness) as sb:
>>>>>>> ea0059ff
                sb.uc_open_with_reconnect(url, 4)
                name = sb.find_elements(".m1q_28")[0].text
                # print(name)

                for i in range(3):
                    seller = sb.find_elements(".tsCompactControl500Medium > span:nth-child(1)")
                    if not seller:
                        seller = sb.find_elements("div.tsCompactControl500Medium > span:nth-child(1)")

                    if not seller:
                        # sb.save_page_source("failure")
                        # print("No seller found")
                        seller = None
                    if seller is not None:
                        seller = seller[0].text
                        break

                    seller = sb.sleep(1)  # Does not improve much
                # print(seller)

                price = sb.find_elements(".m5p_28")[0].text
                # print(price)
                price = int("".join(price[:-1].split("\u2009")))

            return name, price, seller
        except Exception as e:
            print(e)

    def _check_url(self, url: str) -> str | None:
        """
        Checks if the url is valid

        Args:
            url (str): The url to check.

        Returns:
            None: If the url is invalid.
            str:  If the url is valid, removes unnecessary info.
        """
        if url is None:
            return None

        splitted: list[str] = url.split("/")

        if splitted[0] == "https:" or splitted[0] == "http:":
            if splitted[1] == "":
                splitted = splitted[2:]
            else:
                return None

        if len(splitted) < 3:
            return None

        if splitted[0] == "www.ozon.ru":
            if splitted[1] != "product":
                return None
            if splitted[2] == "":
                return None

            return "https://" + "/".join(splitted[:3])

        else:
            return None


if __name__ == '__main__':
    scraper = OzonScraper("")

    url1 = "https://www.ozon.ru/product/spalnyy-meshok-rsp-sleep-450-big-225-90-sm-molniya-sprava-1711093999/"
    url2 = "https://www.ozon.ru/product/palatka-4-mestnaya-2031340268/"
    url3 = ("https://www.ozon.ru/product/arbuznyy-instrument-iz-nerzhaveyushchey-stali-dlya-narezki-iskusstvennyh"
            "-priborov-nozh-instrumenty-1691927723/")

    url11 = "https://www.ozon.ru/product/spalnyy-meshok-turisticheskiy-golden-shark-elbe-450-xl-pravaya-molniya-1950697799/?at=jYtZoW3qgfRmpMwgC6NjPA5c4Q2j7EtXY392WU77N8wn"

    url = scraper._check_url(url1)
    print(scraper.scrape_product(url1))
    print(scraper.scrape_product(url2))
    print(scraper.scrape_product(url3))
    print(scraper.scrape_product(url11))<|MERGE_RESOLUTION|>--- conflicted
+++ resolved
@@ -132,11 +132,7 @@
         price = None
         seller = None
         try:
-<<<<<<< HEAD
-            with seleniumbase.SB(undetectable=True, headless=True) as sb:
-=======
             with seleniumbase.SB(undetectable=True, headless=self.headlessness) as sb:
->>>>>>> ea0059ff
                 sb.uc_open_with_reconnect(url, 4)
                 name = sb.find_elements(".m1q_28")[0].text
                 # print(name)

import os
from sre_constants import SUCCESS
import uvicorn
from api_models import *
from logging import getLogger
from fastapi import FastAPI
from database import Database
from tgwrapper import create_telegram_wrapper
from scraper import OzonScraper
from contextlib import asynccontextmanager
import logging

# Initialize logging
logging.basicConfig(
    level=logging.INFO,
    format='%(asctime)s - %(name)s - %(levelname)s - %(message)s'
)
logger = logging.getLogger(__name__)

<<<<<<< HEAD
@asynccontextmanager
async def lifespan(app: FastAPI):
    # Initialize components
    database = Database()
    scraper = OzonScraper(database)
    
    try:
        # Initialize Telegram bot
        tgwrapper = await create_telegram_wrapper(database)
        await tgwrapper.start()
        logger.info("Telegram bot started successfully")
    except Exception as e:
        logger.error(f"Failed to start Telegram bot: {e}")
        raise
    
    # Store components in app state
    app.state.database = database
    app.state.scraper = scraper
    app.state.tgwrapper = tgwrapper
    
    yield
    
    # Cleanup
    try:
        await tgwrapper.stop()
        logger.info("Telegram bot stopped successfully")
    except Exception as e:
        logger.error(f"Error stopping Telegram bot: {e}")
=======
tgwrapper.start()

api_url = os.environ.get("API_URL", "0.0.0.0")
api_port = int(os.environ.get("API_PORT", "12345"))
>>>>>>> ec5e1003

app = FastAPI(lifespan=lifespan)

@app.get("/user/{tid}")
async def get_user(tid) -> UserResponse | ErrorResponse:
    user = app.state.database.get_user(tid)
    
<<<<<<< HEAD
    if user is None:
        return ErrorResponse(message="Could not retrieve user info")
    
    products = app.state.database.get_tracked_products(tid)
=======
    if user == None:
        return ErrorResponse("Could not retrieve user info")
>>>>>>> ec5e1003
    return UserResponse(
        user=user,
        tracked_products=products
    )

@app.post("/tracking")
async def add_tracking(tracking: CreateTrackingModel) -> TrackedProductModel | ErrorResponse:
    product = app.state.scraper.scrape_product(tracking.product_sku, tracking.product_url)
    
    if product == None:
        return ErrorResponse("Product could not be scraped")
        
    id = app.state.database.add_product(product)
    
    if id == None:
        return ErrorResponse("Database could not be inserted into")
    
    product.id = id
    
    default_tracking_price = str(float(product.price) * 0.9)
    
    success = app.state.database.add_tracking(TrackingModel(tracking.user_tid, id, default_tracking_price))
    
    if not success:
        return ErrorResponse("Error while adding tracking to database")
        
    return product

@app.put("/tracking")
async def update_threshold(tracking: TrackingModel) -> StatusResponse:
    success = app.state.database.add_tracking(tracking)
    
    if not success:
<<<<<<< HEAD
        return StatusResponse(success=False, message="Error while adding tracking to database")
        
    return StatusResponse(success=True, message="")
=======
        return StatusResponse(false, "Error while adding tracking to database")
        
    return StatusResponse(true, "")
>>>>>>> ec5e1003

@app.delete("/tracking")
async def delete_tracking(tracking: TrackingModel) -> StatusResponse:
    
<<<<<<< HEAD
    success = app.state.database.delete_tracking(tracking)
    
    if not success:
        return StatusResponse(success=False, message="Error while deleting tracking from database")
        
    return StatusResponse(success=True, message="")
=======
    # success = database.add_tracking(tracking)
    
    #if not success:
    #    return StatusResponse(false, "Error while adding tracking to database")
        
    return StatusResponse(false, "i do not do anything yet cuz i forgor to add to disdoc")
>>>>>>> ec5e1003
    
@app.get("/product/{product_id}/history")
async def get_product_history(product_id: str) -> ProductHistoryResponse | ErrorResponse:
    history = app.state.database.get_price_history(product_id)
    
    if history == None:
        return ErrorResponse("Could not get price history from database")
    
    return ProductHistoryResponse(history)
    

if __name__ == "__main__":
    uvicorn.run(
        "api:app",
        host=os.getenv("API_URL", "0.0.0.0"),
        port=int(os.getenv("API_PORT", "12345")),
        log_level="debug",
        reload=True
    )<|MERGE_RESOLUTION|>--- conflicted
+++ resolved
@@ -17,7 +17,6 @@
 )
 logger = logging.getLogger(__name__)
 
-<<<<<<< HEAD
 @asynccontextmanager
 async def lifespan(app: FastAPI):
     # Initialize components
@@ -46,28 +45,17 @@
         logger.info("Telegram bot stopped successfully")
     except Exception as e:
         logger.error(f"Error stopping Telegram bot: {e}")
-=======
-tgwrapper.start()
-
-api_url = os.environ.get("API_URL", "0.0.0.0")
-api_port = int(os.environ.get("API_PORT", "12345"))
->>>>>>> ec5e1003
 
 app = FastAPI(lifespan=lifespan)
 
 @app.get("/user/{tid}")
 async def get_user(tid) -> UserResponse | ErrorResponse:
     user = app.state.database.get_user(tid)
-    
-<<<<<<< HEAD
-    if user is None:
+
+    if user == None:
         return ErrorResponse(message="Could not retrieve user info")
     
     products = app.state.database.get_tracked_products(tid)
-=======
-    if user == None:
-        return ErrorResponse("Could not retrieve user info")
->>>>>>> ec5e1003
     return UserResponse(
         user=user,
         tracked_products=products
@@ -101,34 +89,18 @@
     success = app.state.database.add_tracking(tracking)
     
     if not success:
-<<<<<<< HEAD
         return StatusResponse(success=False, message="Error while adding tracking to database")
         
     return StatusResponse(success=True, message="")
-=======
-        return StatusResponse(false, "Error while adding tracking to database")
-        
-    return StatusResponse(true, "")
->>>>>>> ec5e1003
 
 @app.delete("/tracking")
 async def delete_tracking(tracking: TrackingModel) -> StatusResponse:
-    
-<<<<<<< HEAD
     success = app.state.database.delete_tracking(tracking)
     
     if not success:
         return StatusResponse(success=False, message="Error while deleting tracking from database")
         
     return StatusResponse(success=True, message="")
-=======
-    # success = database.add_tracking(tracking)
-    
-    #if not success:
-    #    return StatusResponse(false, "Error while adding tracking to database")
-        
-    return StatusResponse(false, "i do not do anything yet cuz i forgor to add to disdoc")
->>>>>>> ec5e1003
     
 @app.get("/product/{product_id}/history")
 async def get_product_history(product_id: str) -> ProductHistoryResponse | ErrorResponse:

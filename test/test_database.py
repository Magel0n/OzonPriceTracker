--- conflicted
+++ resolved
@@ -1,44 +1,105 @@
-from app.database import Database, UserModel, TrackedProductModel, TrackingModel
+from app.database import Database
+from app.api_models import UserModel, TrackedProductModel, TrackingModel
+
 
 class TestDatabase:
-<<<<<<< HEAD
-    def test_whatever(self):
+    def test_add_product_id_autoincrement(self):
+        # This test ensures ids when assigned get incremented next time automatically
+        # HOWEVER !!!
+        # Sometimes ids do not start from 1 (tables do not get deleted)
         db = Database()
-        user = UserModel(tid=288, name="Timur", username="tjann", user_pfp="asfgvsvbwef1234")
-        
-        
-=======
-    def test_add_product(self):
-        # This test ensures correct id assignment to new variables,
-        db = Database()
-        product1 = TrackedProductModel(url="https://ozon.ru",
-                                      sku="what_is_sku",
-                                      name="product name",
-                                      price="999",
-                                      seller="ozonstore",
-                                      tracking_price="899")
-        product2 = TrackedProductModel(url="https://ozon.ru",
-                                      sku="what_is_sku",
-                                      name="product name",
-                                      price="999",
-                                      seller="ozonstore",
-                                      tracking_price="899")
-        product3 = TrackedProductModel(id=45,
+        db.reset()
+        product1 = TrackedProductModel(id=None,
                                        url="https://ozon.ru",
-                                       sku="what_is_sku",
+                                       sku="sku_1",
                                        name="product name",
                                        price="999",
                                        seller="ozonstore",
                                        tracking_price="899")
-        assert db.add_product(product1) == 1
-        assert db.add_product(product2) == 2
-        assert db.add_product(product3) == 45
-
+        product2 = TrackedProductModel(id="",
+                                       url="https://ozon.ru",
+                                       sku="sku_2",
+                                       name="product name",
+                                       price="999",
+                                       seller="ozonstore",
+                                       tracking_price="899")
+        product3 = TrackedProductModel(id="45",
+                                       url="https://ozon.ru",
+                                       sku="sku_3",
+                                       name="product name",
+                                       price="999",
+                                       seller="ozonstore",
+                                       tracking_price="899")
+        id_1 = db.add_product(product1)
+        id_2 = db.add_product(product2)
+        id_3 = db.add_product(product3)
+        assert id_1 is not None and id_1 >= 1
+        assert id_2 is not None and id_2 >= 1 and id_2 != id_1
+        assert id_3 is not None and id_3 >= 1 and id_3 != id_2
+    
+    def test_update_product(self):
+        db = Database()
+        db.reset()
+        products = [
+            TrackedProductModel(id="1",
+                                url="https://ozon.ru",
+                                sku="sku_1",
+                                name="product name",
+                                price="999",
+                                seller="ozonstore",
+                                tracking_price="899"),
+            TrackedProductModel(id="2",
+                                url="https://ozon.ru",
+                                sku="sku_2",
+                                name="product name",
+                                price="999",
+                                seller="ozonstore",
+                                tracking_price="899"),
+            TrackedProductModel(id="3",
+                                url="https://ozon.ru",
+                                sku="sku_3",
+                                name="product name",
+                                price="999",
+                                seller="ozonstore",
+                                tracking_price="899")
+        ]
+        prod_1 = db.add_product(products[0])
+        prod_2 = db.add_product(products[1])
+        prod_3 = db.add_product(products[2])
+        
+        test_user = UserModel(tid=288, name="Timur", username="tjann", user_pfp="asfgvsvbwef1234")
+        db.login_user(test_user)
+        
+        db.add_tracking(TrackingModel(user_tid=str(test_user.tid), product_id=str(prod_1), new_price=None))
+        db.add_tracking(TrackingModel(user_tid=str(test_user.tid), product_id=str(prod_2), new_price=None))
+        db.add_tracking(TrackingModel(user_tid=str(test_user.tid), product_id=str(prod_3), new_price=None))
+        
+        for product in products:
+            product.name = "changed product name"
+        db.update_products(products)
+        results = db.get_tracked_products(test_user.tid)
+        assert results[0].name == products[0].name and \
+            results[1].name == products[1].name and \
+            results[2].name == products[2].name
+        
+        
     def test_whatever(self):
         db = Database()
+        db.reset()
         user = UserModel(tid=288, name="Timur", username="tjann", user_pfp="asfgvsvbwef1234")
-        product = TrackedProductModel(url="https://ozon.ru", sku="what_is_sku", name="product name", price="999", seller="ozonstore", tracking_price="899")
+        product = TrackedProductModel(id=None,
+                                      url="https://ozon.ru", 
+                                      sku="what_is_sku", 
+                                      name="product name",
+                                      price="999",
+                                      seller="ozonstore", 
+                                      tracking_price="899")
         db.login_user(user)
-        db.add_product(product)
-        db.add_tracking()
->>>>>>> df1193c3
+        prod_id = db.add_product(product)
+        track = TrackingModel(user_tid=str(user.tid), product_id=str(prod_id), new_price=product.price)
+        db.add_tracking(track)
+        new_product = db.get_tracked_products(user.tid)[0]
+        assert product.url == new_product.url and \
+            product.sku == new_product.sku and \
+            product.name == new_product.name
+                